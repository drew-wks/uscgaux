#  Utilities for Google Drive file management

import logging
import json
from io import BytesIO
import pandas as pd
import gspread
from gspread.client import Client as SheetsClient
from gspread.worksheet import Worksheet
from google.oauth2.service_account import Credentials
from googleapiclient.discovery import build, Resource as DriveClient
from googleapiclient.errors import HttpError
from googleapiclient.http import MediaIoBaseDownload, MediaIoBaseUpload
from env_config import env_config

config = env_config()


def get_gcp_credentials() -> Credentials:
    """
    Returns a Google `Credentials` object from a flattened JSON string in the environment.
    """
    creds_json = config["GCP_CREDENTIALS_FOR_STREAMLIT_USCGAUX_APP"]
    if not creds_json:
        raise EnvironmentError("Missing GCP_CREDENTIALS_FOR_STREAMLIT_USCGAUX_APP in environment.")

    try:
        creds_dict = json.loads(creds_json)
        return Credentials.from_service_account_info(creds_dict)
    except Exception as e:
        raise ValueError(f"Failed to load GCP credentials from environment: {e}") from e


def init_drive_client(creds: Credentials) -> DriveClient:
    """
    Initializes a Google Drive client using the provided credentials.

    Applies the required Drive API scopes to the provided credentials and returns
    an authorized `googleapiclient.discovery.Resource` object for interacting with
    the Drive v3 API.

    Args:
        creds (Credentials): Google service account or user credentials.

    Returns:
        DriveClient: An authorized client for the Google Drive API.
    """
    scoped_creds = creds.with_scopes(["https://www.googleapis.com/auth/drive"])
    client = build("drive", "v3", credentials=scoped_creds)
    logging.info("✅ Google Drive client initialized successfully with scoped credentials.")
    return client


def init_sheets_client(creds: Credentials) -> SheetsClient:
    """
    Initializes a Google Sheets client using the provided credentials.

    Applies the necessary scopes for accessing both Sheets and Drive APIs,
    and returns a `gspread` client authorized with those credentials.

    Args:
        creds (Credentials): Google service account or user credentials.

    Returns:
        SheetsClient: An authorized `gspread` client for accessing Google Sheets.
    """
    scoped_creds = creds.with_scopes([
        "https://spreadsheets.google.com/feeds",
        "https://www.googleapis.com/auth/drive",
    ])
    client = gspread.authorize(scoped_creds)
    logging.info("✅ Google Sheets client initialized successfully with scoped credentials.")
    return client


def get_folder_name(drive_client: DriveClient, file_id: str) -> str:
    """
    Returns the name of the folder containing the file with the given file_id.

    Args:
        drive_client: An authenticated Google Drive API client.
        file_id (str): The ID of the file.

    Returns:
        str: Name of the parent folder, or "Unknown" if not found.
    """
    try:
        file_metadata = drive_client.files().get(fileId=file_id, fields='parents').execute()
        parent_ids = file_metadata.get("parents", [])
        if not parent_ids:
            return "Unknown"

        folder_metadata = drive_client.files().get(fileId=parent_ids[0], fields='name').execute()
        return folder_metadata.get("name", "Unknown")
    except Exception as e:
        logging.warning("Failed to fetch folder name for file ID %s: %s", file_id, e)
        return "Unknown"


def list_pdfs_in_folder(drive_client: DriveClient, folder_id: str) -> pd.DataFrame:
    """
    Fetch all PDF files from a Google Drive folder into a DataFrame.
    Returns columns: ['Name', 'ID', 'URL'].
    """
    try:
        all_files = []
        page_token = None
        query = (
            f"'{folder_id}' in parents and trashed=false and mimeType='application/pdf'"
        )
        while True:
            resp = drive_client.files().list(
                q=query,
                fields="nextPageToken, files(id, name)",
                pageSize=100,
                pageToken=page_token,
            ).execute()
            files = resp.get("files", [])
            all_files.extend(files)
            page_token = resp.get("nextPageToken")
            if not page_token:
                break
        df = pd.DataFrame(all_files).rename(columns={"name": "Name", "id": "ID"})
        df["URL"] = df["ID"].apply(lambda x: f"https://drive.google.com/file/d/{x}/view")
        return df
    except Exception as e:
        logging.error("Could not fetch PDFs from Drive: %s", e)
        # Return an empty DataFrame with the expected columns
        return pd.DataFrame(columns=["Name", "ID", "URL"])


def fetch_pdf(drive_client: DriveClient, file_id):
    """
    Download a PDF file from Google Drive into memory as BytesIO.
    Returns BytesIO object if successful, else None.
    """
    try:
        request = drive_client.files().get_media(fileId=file_id)
        fh = BytesIO()
        downloader = MediaIoBaseDownload(fh, request)
        done = False
        while not done:
            status, done = downloader.next_chunk()
        fh.seek(0)
        return fh
    except HttpError as e:
        logging.error("Failed to download PDF file with ID %s: %s", file_id, e)
        return None


def fetch_sheet(sheets_client: SheetsClient, spreadsheet_id: str) -> Worksheet | None:
    """
    Fetches the first worksheet from a Google Sheet by ID.

    Args:
        sheets_client (GSpreadClient): An authenticated gspread client.
        spreadsheet_id (str): The ID of the Google Spreadsheet.

    Returns:
        Worksheet: The first worksheet of the spreadsheet.
        None: If there is an error.
    """
    try:
        sheet = sheets_client.open_by_key(spreadsheet_id).sheet1
        try:
            if not sheet.get_all_values():
                logging.error("Worksheet %s is empty.", spreadsheet_id)
                return None
        except Exception as inner:
            logging.error("[fetch_sheet] Could not read worksheet %s values: %s", spreadsheet_id, inner)
            return None
        logging.info(sheet.title)
        try:
            if not sheet.get_all_values():
                logging.error("Worksheet %s is empty.", spreadsheet_id)
                return None
        except Exception as inner:
            logging.error("[fetch_sheet] Could not read worksheet %s values: %s", spreadsheet_id, inner)
            return None
        return sheet
    except Exception as e:
        logging.error("[fetch_sheet] Failed to fetch worksheet: %s", e)
        return None
    


def fetch_sheet_as_df(sheets_client: SheetsClient, spreadsheet_id: str) -> pd.DataFrame:
    """
    Fetches the first worksheet from a Google Sheet by ID and returns its contents as a DataFrame
    with all fields coerced to strings. Handles blank columns, empty rows, and sheet edge cases
    more reliably than `get_as_dataframe`. Don't use gspread; it's problematic.

    Args:
        sheets_client (SheetsClient): An authenticated gspread client.
        spreadsheet_id (str): The ID of the Google Spreadsheet.

    Returns:
        pd.DataFrame: DataFrame containing the worksheet data.
                      Returns empty DataFrame on failure or if no data rows exist.
    """
    try:
        sheet = fetch_sheet(sheets_client, spreadsheet_id)
        if sheet is None:
<<<<<<< HEAD
            logging.error("❌ Worksheet %s could not be fetched.", spreadsheet_id)
=======
>>>>>>> 5ccc58b1
            return pd.DataFrame()

        raw_data = sheet.get_all_values()
        if not raw_data or len(raw_data) < 2:
            logging.warning("⚠️ Worksheet %s has no data rows.", spreadsheet_id)
            return pd.DataFrame(columns=raw_data[0] if raw_data else [])

        headers = raw_data[0]
        rows = raw_data[1:]

        df = pd.DataFrame(rows, columns=headers)
        df = df.loc[:, [col.strip() != "" for col in df.columns]]
        df = df.fillna("").astype(str)

        logging.info("✅ Fetched and converted worksheet %s with %d rows.", spreadsheet_id, len(df))
        return df

    except Exception as e:
        logging.error("🚨 [fetch_sheet_as_df] Failed to convert worksheet to DataFrame: %s", e)
        return pd.DataFrame()

    

def upload_pdf(drive_client: DriveClient, file_obj, file_name: str, folder_id: str) -> None:
    """
    Upload a PDF file to a specified Google Drive folder.

    Args:
        drive_client: Authenticated Google Drive API client.
        file_obj: File-like object (e.g., Streamlit UploadedFile).
        file_name (str): Desired file name in Drive.
        folder_id (str): Target Google Drive folder ID.

    Returns:
        str: File ID of the uploaded file.
    """
    try:
        file_obj.seek(0)  # Ensure start of file
        media = MediaIoBaseUpload(file_obj, mimetype="application/pdf")
        file_metadata = {
            "name": file_name,
            "parents": [folder_id]
        }

        uploaded_file = drive_client.files().create(
            body=file_metadata,
            media_body=media,
            fields="id"
        ).execute()

        return uploaded_file.get("id")
    except Exception as e:
        logging.error("Failed to upload file '%s' to Drive: %s", file_name, e)
        return None


def move_pdf(drive_client: DriveClient, file_id, target_folder_id):
    """
    Move a file to a new folder in Google Drive.
    
    Args:
        drive_client: Authenticated Google Drive API client.
        file_id (str): ID of the file to move.
        target_folder_id (str): ID of the destination folder.
    
    Returns:
        bool: True if move successful, False otherwise.
    """
    try:
        # Retrieve the existing parents to remove
        file = drive_client.files().get(fileId=file_id, fields='parents').execute()
        previous_parents = ",".join(file.get('parents'))

        # Move the file to the new folder
        drive_client.files().update(
            fileId=file_id,
            addParents=target_folder_id,
            removeParents=previous_parents,
            fields='id, parents'
        ).execute()
        return True
    except Exception as e:
        logging.error("Failed to move file %s to folder %s: %s", file_id, target_folder_id, e)
        return False


def file_exists(drive_client: DriveClient, file_id: str) -> bool:
    """Check if a file exists in Google Drive."""
    try:
        drive_client.files().get(fileId=file_id, fields="id").execute()
        return True
    except HttpError as e:
        if getattr(e, "resp", None) and getattr(e.resp, "status", None) == 404:
            logging.info("File not found in Drive: %s", file_id)
        else:
            logging.warning("Error checking file existence for %s: %s", file_id, e)
        return False
    except Exception as e:
        logging.warning("Error checking file existence for %s: %s", file_id, e)
        return False
    
    
<|MERGE_RESOLUTION|>--- conflicted
+++ resolved
@@ -201,10 +201,7 @@
     try:
         sheet = fetch_sheet(sheets_client, spreadsheet_id)
         if sheet is None:
-<<<<<<< HEAD
             logging.error("❌ Worksheet %s could not be fetched.", spreadsheet_id)
-=======
->>>>>>> 5ccc58b1
             return pd.DataFrame()
 
         raw_data = sheet.get_all_values()
