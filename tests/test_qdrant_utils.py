import pandas as pd
from unittest.mock import MagicMock

import qdrant_utils


def test_which_qdrant_local():
    class qdrant_local:  # noqa: N801
        pass
    client = MagicMock()
    client._client = qdrant_local()
    assert qdrant_utils.which_qdrant(client) == 'local'


def test_list_collections():
    client = MagicMock()
    col = MagicMock()
    col.name = 'test'
    client.get_collections.return_value.collections = [col]
    assert qdrant_utils.list_collections(client) == ['test']


def test_in_qdrant_true(mock_qdrant_client):
    mock_qdrant_client.search.return_value = ['result']
    assert qdrant_utils.in_qdrant(mock_qdrant_client, 'col', 'id')


def test_check_record_exists(mock_qdrant_client):
    mock_qdrant_client.get_point.return_value = {'id': '1'}
    assert qdrant_utils.check_record_exists(mock_qdrant_client, 'col', '1')


def test_get_all_pdf_ids_in_qdrant(mock_qdrant_client):
    record = MagicMock()
    record.payload = {'metadata': {'pdf_id': 'a'}}
    mock_qdrant_client.scroll.return_value = ([record], None)
    ids = qdrant_utils.get_all_pdf_ids_in_qdrant(mock_qdrant_client, 'col')
    assert ids == ['a']


def test_delete_records_by_pdf_id(mock_qdrant_client):
    result = MagicMock()
    result.operation_id = 'op'
    mock_qdrant_client.delete.return_value = result
    qdrant_utils.delete_records_by_pdf_id(mock_qdrant_client, ['a'], 'col')
    assert mock_qdrant_client.delete.called

<<<<<<< HEAD
def test_get_file_ids_by_pdf_id_multiple(mock_qdrant_client):
    rec1 = MagicMock()
    rec1.payload = {"metadata": {"pdf_id": "p1", "file_id": "f1"}}
    rec2 = MagicMock()
    rec2.payload = {"metadata": {"pdf_id": "p1", "file_id": "f2"}}
    rec3 = MagicMock()
    rec3.payload = {"metadata": {"pdf_id": "p1", "file_id": "f1"}}
    rec4 = MagicMock()
    rec4.payload = {"metadata": {"pdf_id": "p2", "file_id": "f3"}}

    mock_qdrant_client.scroll.side_effect = [([rec1, rec2, rec3], None), ([rec4], None)]

    df = qdrant_utils.get_file_ids_by_pdf_id(mock_qdrant_client, 'col', ['p1', 'p2'])

    row1 = df[df['pdf_id'] == 'p1'].iloc[0]
    assert set(row1['file_ids']) == {'f1', 'f2'}
    assert row1['unique_file_count'] == 2

    row2 = df[df['pdf_id'] == 'p2'].iloc[0]
    assert set(row2['file_ids']) == {'f3'}
    assert row2['unique_file_count'] == 1
=======

def test_update_file_id_for_pdf_id(monkeypatch, mock_qdrant_client):
    calls = {}

    def fake_set_payload(collection_name, payload, points, key="metadata"):
        calls["collection"] = collection_name
        calls["payload"] = payload
        calls["key"] = key
        calls["points"] = points
        return MagicMock(status="completed")

    monkeypatch.setattr(mock_qdrant_client, "set_payload", fake_set_payload)

    qdrant_utils.update_file_id_for_pdf_id(mock_qdrant_client, "col", "pid", "fid")

    assert calls["collection"] == "col"
    assert calls["payload"] == {"gcp_file_id": "fid"}
    assert calls["key"] == "metadata"
    assert isinstance(calls["points"], qdrant_utils.models.Filter)


def test_update_qdrant_file_ids_for_live_rows(monkeypatch, mock_qdrant_client, mock_sheets_client):
    df = pd.DataFrame({
        "pdf_id": ["1", "2"],
        "gcp_file_id": ["a", "b"],
        "status": ["live", "archived"],
    })

    monkeypatch.setattr(qdrant_utils, "config", {"LIBRARY_UNIFIED": "lib"})
    monkeypatch.setattr(qdrant_utils, "fetch_sheet_as_df", lambda sc, sid: df)

    called = []

    def fake_update(client, collection, pdf_id, file_id):
        called.append((pdf_id, file_id))
        return True

    monkeypatch.setattr(qdrant_utils, "update_file_id_for_pdf_id", fake_update)

    result = qdrant_utils.update_qdrant_file_ids_for_live_rows(mock_qdrant_client, mock_sheets_client, "col")

    assert called == [("1", "a")]
    assert list(result["pdf_id"]) == ["1"]
>>>>>>> 853bfd1f
<|MERGE_RESOLUTION|>--- conflicted
+++ resolved
@@ -45,7 +45,7 @@
     qdrant_utils.delete_records_by_pdf_id(mock_qdrant_client, ['a'], 'col')
     assert mock_qdrant_client.delete.called
 
-<<<<<<< HEAD
+
 def test_get_file_ids_by_pdf_id_multiple(mock_qdrant_client):
     rec1 = MagicMock()
     rec1.payload = {"metadata": {"pdf_id": "p1", "file_id": "f1"}}
@@ -67,7 +67,6 @@
     row2 = df[df['pdf_id'] == 'p2'].iloc[0]
     assert set(row2['file_ids']) == {'f3'}
     assert row2['unique_file_count'] == 1
-=======
 
 def test_update_file_id_for_pdf_id(monkeypatch, mock_qdrant_client):
     calls = {}
@@ -110,5 +109,4 @@
     result = qdrant_utils.update_qdrant_file_ids_for_live_rows(mock_qdrant_client, mock_sheets_client, "col")
 
     assert called == [("1", "a")]
-    assert list(result["pdf_id"]) == ["1"]
->>>>>>> 853bfd1f
+    assert list(result["pdf_id"]) == ["1"]