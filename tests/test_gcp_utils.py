--- conflicted
+++ resolved
@@ -55,7 +55,18 @@
     assert df.equals(sample_df)
 
 
-<<<<<<< HEAD
+
+def test_fetch_sheet_empty(mock_sheets_client):
+    empty_sheet = MagicMock()
+    empty_sheet.title = 'Empty'
+    empty_sheet.get_all_values.return_value = []
+    mock_sheets_client.open_by_key.return_value.sheet1 = empty_sheet
+
+    result = gcp_utils.fetch_sheet(mock_sheets_client, 'sheet_id')
+    assert result is None
+
+
+
 def test_fetch_sheet_as_df_none(monkeypatch, mock_sheets_client):
     fake_sheet = object()
     monkeypatch.setattr(gcp_utils, 'fetch_sheet', lambda sc, sid: fake_sheet)
@@ -64,8 +75,6 @@
     assert df.empty
 
 
-=======
->>>>>>> 5ccc58b1
 def test_fetch_sheet_empty(mock_sheets_client):
     empty_sheet = MagicMock()
     empty_sheet.title = 'Empty'
@@ -73,8 +82,4 @@
     mock_sheets_client.open_by_key.return_value.sheet1 = empty_sheet
 
     result = gcp_utils.fetch_sheet(mock_sheets_client, 'sheet_id')
-<<<<<<< HEAD
-    assert result is None
-=======
-    assert result is None
->>>>>>> 5ccc58b1
+    assert result is None