import logging
from typing import List, Union
import pandas as pd
from qdrant_client import QdrantClient
from qdrant_client.http import exceptions as qdrant_exceptions
from qdrant_client import models
from env_config import env_config, RAG_CONFIG
from gcp_utils import fetch_sheet_as_df

config = env_config()


def init_qdrant_client(mode: str = "cloud") -> QdrantClient:
    """
    Initialize a Qdrant client (local or cloud), confirm connectivity, 
    and verify the presence of the configured collection.

    Args:
        mode (str): 'cloud' or 'local'

    Returns:
        QdrantClient: Initialized and verified client instance
    """
    mode = mode.lower()
    logging.info("Initializing Qdrant client in '%s' mode...", mode)

    try:
        if mode == "cloud":
            client = QdrantClient(
                url=config["QDRANT_URL"],
                api_key=config["QDRANT_API_KEY"]
            )
        elif mode == "local":
            client = QdrantClient(
                path=config["QDRANT_PATH"]
            )
        else:
            raise ValueError(f"Invalid mode '{mode}'. Qdrant client must be 'cloud' or 'local'.")

        # Confirm configured collection exists
        collections = list_collections(client)

        if not collections:
            logging.warning("No collections found in Qdrant.")
        else:
            logging.info("Available Qdrant collections: %s", collections)

        expected_collection = RAG_CONFIG.get("qdrant_collection_name")
        if expected_collection in collections:
            logging.info("✅ Confirmed Qdrant collection '%s' exists", expected_collection)
        else:
            logging.error("❌ Collection '%s' not found in Qdrant!", expected_collection)
            raise ValueError(f"Collection '{expected_collection}' does not exist in Qdrant.")

        return client

    except qdrant_exceptions.UnexpectedResponse as e:
        if "404" in str(e):
            logging.warning("The server returned a 404 Not Found — server is reachable, but URL or endpoint may be wrong.")
        else:
            logging.exception("Unexpected response from Qdrant")
        raise

    except (qdrant_exceptions.ResponseHandlingException, TypeError, ValueError):
        logging.exception("An unexpected error occurred during Qdrant client initialization or collection verification.")
        raise

    except Exception:
        logging.exception("General failure during Qdrant client setup.")
        raise



def which_qdrant(client: QdrantClient) -> str:
    """
    Detect whether the Qdrant client is connected to a local or cloud instance.
    Inspects the internal _client type string for clues.

    Args:
        client: Qdrant client instance.

    Returns:
        str: 'local', 'cloud', or 'unknown'.
    """
    try:
        client_type = str(type(client._client)).lower() 

        if "qdrant_local" in client_type:
            qdrant_location = "local"
        elif "qdrant_remote" in client_type:
            qdrant_location = "cloud"
        else:
            qdrant_location = "unknown"

        logging.info("Qdrant location detected: %s", qdrant_location)

    except qdrant_exceptions.UnexpectedResponse as e:
        if "404" in str(e):
            logging.warning("The server returned a 404 Not Found error — server active but wrong URL or endpoint.")
        else:
            raise
        qdrant_location = "unknown"
    except (qdrant_exceptions.ResponseHandlingException,
                TypeError, ValueError):
        logging.exception("An unexpected error occurred while detecting Qdrant location: %s")
        qdrant_location = "unknown"

    return qdrant_location


def list_collections(client: QdrantClient) -> List[str]:
    """
    List all collections in the Qdrant instance.

    Args:
        client: Qdrant client instance.

    Returns:
        list: List of collection names.
    """
    try:
        collections = client.get_collections()
        collection_names = [col.name for col in collections.collections]
        return collection_names
    except (qdrant_exceptions.UnexpectedResponse,
                qdrant_exceptions.ResponseHandlingException,
                TypeError, ValueError):
        logging.exception("Error listing collections: %s")
        return []


def in_qdrant(client: QdrantClient, collection_name: str, pdf_id: str) -> bool:
    """
    Check if a document with a specific pdf_id exists in the Qdrant collection.

    Args:
        client: Qdrant client instance.
        collection name (str).
        pdf_id (str): The PDF ID to check.

    Returns:
        bool: True if the document exists, False otherwise.
    """

    if collection_name is None:
        raise ValueError("Missing QDRANT collection name in RAG_CONFIG")
    try:
        search_result = client.search(
            collection_name=collection_name,
            query_vector=[0]*1536,  # Dummy vector for filtering only
            filter={
                "must": [
                    {
                        "key": "pdf_id",
                        "match": {"value": pdf_id}
                    }
                ]
            },
            limit=1
        )
        exists = len(search_result) > 0
        logging.info("PDF ID '%s' existence in collection '%s': %s", pdf_id, collection_name, exists)
        return exists
    except (qdrant_exceptions.UnexpectedResponse,
                qdrant_exceptions.ResponseHandlingException,
                TypeError, ValueError):
        logging.exception("Error checking PDF ID in Qdrant: %s")
        return False


def check_record_exists(client: QdrantClient, collection_name: str, record_id: Union[str, int]) -> bool:

    """
    Check if a record with the given ID exists in the specified Qdrant collection.

    Args:
        record_id (str or int): The ID of the record to check.
        qdrant: Qdrant client instance.
        collection_name: name of Qdrant collection

    Returns:
        bool: True if the record exists, False otherwise.
    """
    try:
        point = client.get_point(collection_name=collection_name, point_id=record_id)
        exists = point is not None
        logging.info("Record ID '%s' existence in collection '%s': %s", record_id, collection_name, exists)
        return exists
    except (qdrant_exceptions.UnexpectedResponse,
            qdrant_exceptions.ResponseHandlingException,
            TypeError, ValueError):
        logging.exception("Error checking record existence in Qdrant: %s")
        return False



def get_all_pdf_ids_in_qdrant(client: QdrantClient, collection_name: str) -> List[str]:
    """
    Retrieve a list of all unique pdf_ids stored in the Qdrant collection.

    Args:
        client: Qdrant client instance.
        collection_name: name of Qdrant collection

    Returns:
        List of unique pdf_ids found in the Qdrant collection.
    """
    try:
        all_records = client.scroll(
            collection_name=collection_name,
            scroll_filter=None,
            with_payload=True,
            with_vectors=False,
            limit=100000
        )

        records = all_records[0]

        unique_pdf_ids = set()
        for idx, record in enumerate(records):
            payload = record.payload

            if not isinstance(payload, dict):
                logging.warning("🚫 Payload at index %s is not a dict: %s", idx, payload)
                logging.warning(f"⚠️ Malformed payload: {payload}")
                continue

            metadata = payload.get("metadata")
            if not isinstance(metadata, dict):
                logging.warning("🚫 metadata missing or not a dict at index %s: %s", idx, payload)
                continue

            pdf_id = metadata.get("pdf_id")
            if pdf_id:
                unique_pdf_ids.add(str(pdf_id))

        logging.info("Retrieving all %s pdf_ids from Qdrant collection.", len(unique_pdf_ids))
        return list(unique_pdf_ids)

    except (qdrant_exceptions.UnexpectedResponse,
                qdrant_exceptions.ResponseHandlingException,
                TypeError, ValueError):
        logging.exception("Error retrieving pdf_ids from Qdrant: %s")
        return []



def get_summaries_by_pdf_id(client: QdrantClient, collection_name: str, pdf_ids: List[str]) -> pd.DataFrame:
    """
    Retrieve summaries of specific records in a Qdrant collection, grouped by metadata.pdf_id.

    Args:
        client (QdrantClient): Qdrant client instance.
        collection_name (str): Name of the Qdrant collection.
        pdf_ids (List[str]): List of pdf_ids to retrieve summaries for.

    Returns:
        pd.DataFrame: A dataframe with columns:
            - pdf_id (str)
            - pdf_file_name (str, if available)
            - title (str, if available)
            - record_count (int)
            - page_count (int, max page_number + 1)
            - point_ids (List[str])
    """
    if not pdf_ids:
        return pd.DataFrame(columns=["pdf_id", "pdf_file_name", "title", "record_count", "page_count", "point_ids"])

    summary = {}
    scroll_offset = None
    while True:
        results, scroll_offset = client.scroll(
            collection_name=collection_name,
            scroll_filter=models.Filter(
                must=[
                    models.FieldCondition(
                        key="metadata.pdf_id",
                        match=models.MatchAny(any=pdf_ids)
                    )
                ]
            ),
            with_payload=True,
            with_vectors=False,
            limit=100000,
            offset=scroll_offset
        )

        for record in results:
            payload = record.payload
            point_id = record.id

            if not isinstance(payload, dict):
                logging.warning("🚫 Skipping record with non-dict payload: %s", payload)
                continue

            metadata = payload.get("metadata", {})
            if not isinstance(metadata, dict):
                logging.warning("🚫 Skipping record with malformed metadata: %s", payload)
                continue
            
            pdf_id = metadata.get("pdf_id")
            if not pdf_id:
                logging.warning("⚠️ Skipping record without pdf_id: %s", payload)
                continue
            
            title = metadata.get("title")
            pdf_file_name = metadata.get("pdf_file_name")
            page_count = metadata.get("page_count")

            if pdf_id not in summary:
                summary[pdf_id] = {
                    "pdf_id": pdf_id,
                    "title": title,
                    "pdf_file_name": pdf_file_name,
                    "page_count": page_count,
                    "record_count": 1,
                    "point_ids": [point_id]
                }
            else:
                summary[pdf_id]["record_count"] += 1
                summary[pdf_id]["point_ids"].append(point_id)
                if not summary[pdf_id]["title"] and title:
                    summary[pdf_id]["title"] = title
                if not summary[pdf_id]["pdf_file_name"] and pdf_file_name:
                    summary[pdf_id]["pdf_file_name"] = pdf_file_name
                if not summary[pdf_id]["page_count"] and page_count:
                    summary[pdf_id]["page_count"] = page_count

        if scroll_offset is None:
            break

    return pd.DataFrame(summary.values())



def delete_records_by_pdf_id(
    client: QdrantClient,
    collection_name: str,
    pdf_ids: Union[List[str], pd.Series],
    log_event_fn=None
) -> None:
    """
    Deletes all Qdrant vectors whose metadata.pdf_id matches any in the given list.

    Args:
        client (QdrantClient): An initialized Qdrant client.
        collection_name (str): Name of the Qdrant collection.
        pdf_ids (List[str] or pd.Series): Unique PDF IDs to delete.
        log_event_fn (callable, optional): Function to log deletion events externally.
    """
    if collection_name is None:
        raise ValueError("Missing Qdrant collection name.")

    unique_pdf_ids = pd.Series(pdf_ids).dropna().unique()

    if len(unique_pdf_ids) == 0:
        logging.info("🟡 No PDF IDs provided to delete from Qdrant.")
        return

    for pdf_id in unique_pdf_ids:
        try:
            logging.info("🗑️ Deleting records for pdf_id: %s", pdf_id)
            filter_condition = models.Filter(
                must=[
                    models.FieldCondition(
                        key="metadata.pdf_id",
                        match=models.MatchText(text=pdf_id)
                    )
                ]
            )
            result = client.delete(
                collection_name=collection_name,
                points_selector=filter_condition
            )
            logging.info("✅ Deleted points for pdf_id %s. Operation ID: %s", pdf_id, result.operation_id)
            if log_event_fn:
                log_event_fn("orphan_qdrant_record_deleted", pdf_id, f"Deleted from {collection_name}")

        except (qdrant_exceptions.UnexpectedResponse,
                qdrant_exceptions.ResponseHandlingException,
                TypeError, ValueError):
            logging.exception("❌ Failed to delete records for pdf_id %s", pdf_id)


<<<<<<< HEAD
def get_file_ids_by_pdf_id(client: QdrantClient, collection_name: str, pdf_ids: List[str]) -> pd.DataFrame:
    """Return all unique gcp_file_id values for each pdf_id."""
    if not pdf_ids:
        return pd.DataFrame(columns=["pdf_id", "gcp_file_ids", "unique_file_count"])

    file_map: dict[str, set[str]] = {}
    filter_condition = models.Filter(
        must=[models.FieldCondition(key="metadata.pdf_id", match=models.MatchAny(any=pdf_ids))]
    )
    scroll_offset = None
    while True:
        results, scroll_offset = client.scroll(
            collection_name=collection_name,
            scroll_filter=filter_condition,
            with_payload=True,
            with_vectors=False,
            limit=100000,
            offset=scroll_offset,
        )
        for rec in results:
            payload = rec.payload
            if not isinstance(payload, dict):
                continue
            meta = payload.get("metadata", {})
            if not isinstance(meta, dict):
                continue
            pid = meta.get("pdf_id")
            if not pid:
                continue
            fid = meta.get("gcp_file_id") or meta.get("file_id")
            file_map.setdefault(str(pid), set())
            if fid:
                file_map[str(pid)].add(str(fid))
        if scroll_offset is None:
            break

    rows = [
        {"pdf_id": pid, "gcp_file_ids": sorted(list(fids)), "unique_file_count": len(fids)}
        for pid, fids in file_map.items()
    ]
    return pd.DataFrame(rows)


=======
>>>>>>> 54241b0d

def update_file_id_for_pdf_id(client: QdrantClient, collection_name: str, pdf_id: str, gcp_file_id: str) -> bool:
    """Update metadata.gcp_file_id for all points matching pdf_id."""
    try:
        filter_condition = models.Filter(
            must=[
                models.FieldCondition(
                    key="metadata.pdf_id",
                    match=models.MatchValue(value=pdf_id)
                )
            ]
        )
        client.set_payload(
            collection_name=collection_name,
            payload={"gcp_file_id": gcp_file_id},
            points=filter_condition,
            key="metadata"
        )
        logging.info("Updated gcp_file_id for pdf_id %s to %s", pdf_id, gcp_file_id)
        return True
    except Exception:
        logging.exception("Failed to update gcp_file_id for pdf_id %s", pdf_id)
        return False


def update_qdrant_file_ids_for_live_rows(qdrant_client: QdrantClient, sheets_client, collection_name: str | None = None) -> pd.DataFrame:
    """Sync gcp_file_id into Qdrant for every live row in LIBRARY_UNIFIED."""
    collection = collection_name or RAG_CONFIG.get("qdrant_collection_name")
    library_df = fetch_sheet_as_df(sheets_client, config["LIBRARY_UNIFIED"])
    if library_df.empty or "status" not in library_df.columns:
        return pd.DataFrame()
    live_df = library_df[library_df["status"] == "live"]
    results = []
    for _, row in live_df.iterrows():
        pdf_id = str(row.get("pdf_id", ""))
        file_id = str(row.get("gcp_file_id", ""))
        if not pdf_id or not file_id:
            continue
        success = update_file_id_for_pdf_id(qdrant_client, collection, pdf_id, file_id)
        results.append({"pdf_id": pdf_id, "gcp_file_id": file_id, "updated": success})
    return pd.DataFrame(results)
<|MERGE_RESOLUTION|>--- conflicted
+++ resolved
@@ -382,7 +382,7 @@
             logging.exception("❌ Failed to delete records for pdf_id %s", pdf_id)
 
 
-<<<<<<< HEAD
+
 def get_file_ids_by_pdf_id(client: QdrantClient, collection_name: str, pdf_ids: List[str]) -> pd.DataFrame:
     """Return all unique gcp_file_id values for each pdf_id."""
     if not pdf_ids:
@@ -425,9 +425,6 @@
     ]
     return pd.DataFrame(rows)
 
-
-=======
->>>>>>> 54241b0d
 
 def update_file_id_for_pdf_id(client: QdrantClient, collection_name: str, pdf_id: str, gcp_file_id: str) -> bool:
     """Update metadata.gcp_file_id for all points matching pdf_id."""
